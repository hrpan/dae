--- conflicted
+++ resolved
@@ -11,14 +11,14 @@
 ```
 
 Install requirements:
-```setup
+```bash
 pip install -r requirements.txt
 ```
 
 ## Training
 
 To reproduce the results, run the following command:
-```setup
+```bash
 python train.py --algo {algo} --hparam_file {hyperparameter_file} --envs {env} --threads {threads}
 ```
 
@@ -26,17 +26,15 @@
 
 `--hparam_file`: See `./params/` for the hyperparameters used in the paper, the files are named by `{algo}_{network}.yml`
 
-<<<<<<< HEAD
-`--envs`: The environment to train. (e.g., `Pong`, `Breakout`...) For MinAtar environments, please add the suffix `-MinAtar-v0`. (e.g., `Breakout-MinAtar-v0`)
+`--envs`: Environment to train. For example, `Pong`, `Breakout`, etc. For MinAtar environments, please add the suffix `-MinAtar-v0`. (e.g., `Breakout-MinAtar-v0`)
 
-More flags:
+### Optional arguments
 
-`--logging`: Save logs in `./logs/{env}/`.
+`--threads`: Number of parallel threads for asynchronous environment steps
+
+`--logging`: Save logs in `./logs/{env}/`
+
 `--save_model`: Save the trained model to `./logs/{env}/`
-
-## Running a trained agent
-
-TODO: Is it doable to add a script for this?
 
 ## Viewing logs
 
@@ -58,8 +56,7 @@
   year={2021}
 }
 ```
-=======
-`--envs`: Environment to train. For example, `Pong`, `Breakout`, etc. For MinAtar environments, please add the suffix `-MinAtar-v0`. (e.g., `Breakout-MinAtar-v0`)
 
-`--threads`: Number of parallel threads for asynchronous environment steps.
->>>>>>> 5e8362a3
+
+
+
